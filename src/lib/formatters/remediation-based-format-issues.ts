import chalk from 'chalk';
import { icon } from '../theme';
import config from '../../lib/config';
import { TestOptions } from '../../lib/types';
import {
  DependencyPins,
  DependencyUpdates,
  GroupedVuln,
  IssueData,
  LegalInstruction,
  PatchRemediation,
  PinRemediation,
  REACHABILITY,
  RemediationChanges,
  SEVERITY,
  UpgradeRemediation,
} from '../../lib/snyk-test/legacy';
import { colorTextBySeverity } from '../../lib/snyk-test/common';
import { formatLegalInstructions } from './legal-license-instructions';
import {
  formatReachability,
  formatReachablePaths,
} from './format-reachability';
import {
  BasicVulnInfo,
  SampleReachablePaths,
  UpgradesByAffectedPackage,
} from './types';
import { PATH_SEPARATOR } from '../constants';
import { getSeverityValue } from './get-severity-value';

// How many reachable paths to show in the output
const MAX_REACHABLE_PATHS = 2;

export function formatIssuesWithRemediation(
  vulns: GroupedVuln[],
  remediationInfo: RemediationChanges,
  options: TestOptions,
): string[] {
  const basicVulnInfo: {
    [name: string]: BasicVulnInfo;
  } = {};

  const basicLicenseInfo: {
    [name: string]: BasicVulnInfo;
  } = {};
  for (const vuln of vulns) {
    const allReachablePaths: SampleReachablePaths = { pathCount: 0, paths: [] };
    for (const issue of vuln.list) {
      const issueReachablePaths = issue.reachablePaths?.paths || [];
      for (const functionReachablePaths of issueReachablePaths) {
        allReachablePaths.paths = allReachablePaths.paths.concat(
          functionReachablePaths.callPaths,
        );
        allReachablePaths.pathCount += functionReachablePaths.callPaths.length;
      }
    }
    const vulnData = {
      title: vuln.title,
      severity: vuln.severity,
      originalSeverity: vuln.originalSeverity,
      isNew: vuln.isNew,
      name: vuln.name,
      type: vuln.metadata.type,
      version: vuln.version,
      fixedIn: vuln.fixedIn,
      note: vuln.note,
      legalInstructions: vuln.legalInstructionsArray,
      paths: vuln.list.map((v) => v.from),
      reachability: vuln.reachability,
      sampleReachablePaths: allReachablePaths,
    };

    if (vulnData.type === 'license') {
      basicLicenseInfo[vuln.metadata.id] = vulnData;
    } else {
      basicVulnInfo[vuln.metadata.id] = vulnData;
    }
  }

  const results = [''];

  let upgradeTextArray: string[];
  if (remediationInfo.pin && Object.keys(remediationInfo.pin).length) {
    const upgradesByAffected: UpgradesByAffectedPackage = {};
    for (const topLevelPkg of Object.keys(remediationInfo.upgrade)) {
      for (const targetPkgStr of remediationInfo.upgrade[topLevelPkg]
        .upgrades) {
        if (!upgradesByAffected[targetPkgStr]) {
          upgradesByAffected[targetPkgStr] = [];
        }
        upgradesByAffected[targetPkgStr].push({
          name: topLevelPkg,
          version: remediationInfo.upgrade[topLevelPkg].upgradeTo,
        });
      }
    }
    upgradeTextArray = constructPinText(
      remediationInfo.pin,
      upgradesByAffected,
      basicVulnInfo,
      options,
    );
    const allVulnIds = new Set();
    Object.keys(remediationInfo.pin).forEach((name) =>
      remediationInfo.pin[name].vulns.forEach((vid) => allVulnIds.add(vid)),
    );
    remediationInfo.unresolved = remediationInfo.unresolved.filter(
      (issue) => !allVulnIds.has(issue.id),
    );
  } else {
    upgradeTextArray = constructUpgradesText(
      remediationInfo.upgrade,
      basicVulnInfo,
      options,
    );
  }
  if (upgradeTextArray.length > 0) {
    results.push(upgradeTextArray.join('\n'));
  }

  const patchedTextArray = constructPatchesText(
    remediationInfo.patch,
    basicVulnInfo,
    options,
  );

  if (patchedTextArray.length > 0) {
    results.push(patchedTextArray.join('\n'));
  }

  const unfixableIssuesTextArray = constructUnfixableText(
    remediationInfo.unresolved,
    basicVulnInfo,
    options,
  );

  if (unfixableIssuesTextArray.length > 0) {
    results.push(unfixableIssuesTextArray.join('\n'));
  }

  const licenseIssuesTextArray = constructLicenseText(
    basicLicenseInfo,
    options,
  );

  if (licenseIssuesTextArray.length > 0) {
    results.push(licenseIssuesTextArray.join('\n'));
  }

  return results;
}

function constructLicenseText(
  basicLicenseInfo: {
    [name: string]: BasicVulnInfo;
  },
  testOptions: TestOptions,
): string[] {
  if (!(Object.keys(basicLicenseInfo).length > 0)) {
    return [];
  }

  const licenseTextArray = [chalk.bold('\nLicense issues:')];

  for (const id of Object.keys(basicLicenseInfo)) {
    const licenseText = formatIssue(
      id,
      basicLicenseInfo[id].title,
      basicLicenseInfo[id].severity,
      basicLicenseInfo[id].isNew,
      `${basicLicenseInfo[id].name}@${basicLicenseInfo[id].version}`,
      basicLicenseInfo[id].paths,
      testOptions,
      basicLicenseInfo[id].note,
      undefined, // We can never override license rules, so no originalSeverity here
      basicLicenseInfo[id].legalInstructions,
    );
    licenseTextArray.push('\n' + licenseText);
  }
  return licenseTextArray;
}

function constructPatchesText(
  patches: {
    [name: string]: PatchRemediation;
  },
  basicVulnInfo: {
    [name: string]: BasicVulnInfo;
  },
  testOptions: TestOptions,
): string[] {
  if (!(Object.keys(patches).length > 0)) {
    return [];
  }
  const patchedTextArray = [chalk.bold('\nPatchable issues:')];
  for (const id of Object.keys(patches)) {
    if (!basicVulnInfo[id]) {
      continue;
    }
    if (basicVulnInfo[id].type === 'license') {
      continue;
    }

    // todo: add vulnToPatch package name
    const packageAtVersion = `${basicVulnInfo[id].name}@${basicVulnInfo[id].version}`;
    const patchedText = `\n  Patch available for ${chalk.bold.whiteBright(
      packageAtVersion,
    )}\n`;
    const thisPatchFixes = formatIssue(
      id,
      basicVulnInfo[id].title,
      basicVulnInfo[id].severity,
      basicVulnInfo[id].isNew,
      `${basicVulnInfo[id].name}@${basicVulnInfo[id].version}`,
      basicVulnInfo[id].paths,
      testOptions,
      basicVulnInfo[id].note,
      basicVulnInfo[id].originalSeverity,
    );
    patchedTextArray.push(patchedText + thisPatchFixes);
  }

  return patchedTextArray;
}

function thisUpgradeFixes(
  vulnIds: string[],
  basicVulnInfo: Record<string, BasicVulnInfo>,
  testOptions: TestOptions,
) {
  return vulnIds
    .filter((id) => basicVulnInfo[id]) // basicVulnInfo only contains issues with the specified severity levels
    .sort(
      (a, b) =>
        getSeverityValue(basicVulnInfo[a].severity) -
        getSeverityValue(basicVulnInfo[b].severity),
    )
    .filter((id) => basicVulnInfo[id].type !== 'license')
    .map((id) =>
      formatIssue(
        id,
        basicVulnInfo[id].title,
        basicVulnInfo[id].severity,
        basicVulnInfo[id].isNew,
        `${basicVulnInfo[id].name}@${basicVulnInfo[id].version}`,
        basicVulnInfo[id].paths,
        testOptions,
        basicVulnInfo[id].note,
        basicVulnInfo[id].originalSeverity,
        [],
        basicVulnInfo[id].reachability,
        basicVulnInfo[id].sampleReachablePaths,
      ),
    )
    .join('\n');
}

function processUpgrades(
  sink: string[],
  upgradesByDep: DependencyUpdates | DependencyPins,
  deps: string[],
  basicVulnInfo: Record<string, BasicVulnInfo>,
  testOptions: TestOptions,
) {
  for (const dep of deps) {
    const data = upgradesByDep[dep];
    const upgradeDepTo = data.upgradeTo;
    const vulnIds =
      (data as UpgradeRemediation).vulns || (data as PinRemediation).vulns;
    const upgradeText = `\n  Upgrade ${chalk.bold.whiteBright(
      dep,
    )} to ${chalk.bold.whiteBright(upgradeDepTo)} to fix\n`;
    sink.push(
      upgradeText + thisUpgradeFixes(vulnIds, basicVulnInfo, testOptions),
    );
  }
}

function constructUpgradesText(
  upgrades: DependencyUpdates,
  basicVulnInfo: {
    [name: string]: BasicVulnInfo;
  },
  testOptions: TestOptions,
): string[] {
  if (!(Object.keys(upgrades).length > 0)) {
    return [];
  }

  const upgradeTextArray = [chalk.bold('\nIssues to fix by upgrading:')];
  processUpgrades(
    upgradeTextArray,
    upgrades,
    Object.keys(upgrades),
    basicVulnInfo,
    testOptions,
  );
  return upgradeTextArray;
}

function constructPinText(
  pins: DependencyPins,
  upgradesByAffected: UpgradesByAffectedPackage, // classical "remediation via top-level dep" upgrades
  basicVulnInfo: Record<string, BasicVulnInfo>,
  testOptions: TestOptions,
): string[] {
  if (!Object.keys(pins).length) {
    return [];
  }

  const upgradeTextArray: string[] = [];
  upgradeTextArray.push(
    chalk.bold('\nIssues to fix by upgrading dependencies:'),
  );

  // First, direct upgrades

  const upgradeables = Object.keys(pins).filter(
    (name) => !pins[name].isTransitive,
  );
  if (upgradeables.length) {
    processUpgrades(
      upgradeTextArray,
      pins,
      upgradeables,
      basicVulnInfo,
      testOptions,
    );
  }

  // Second, pins
  const pinables = Object.keys(pins).filter((name) => pins[name].isTransitive);

  if (pinables.length) {
    for (const pkgName of pinables) {
      const data = pins[pkgName];
      const vulnIds = data.vulns;
      const upgradeDepTo = data.upgradeTo;
      const upgradeText = `\n  Pin ${chalk.bold.whiteBright(
        pkgName,
      )} to ${chalk.bold.whiteBright(upgradeDepTo)} to fix`;
      upgradeTextArray.push(upgradeText);
      upgradeTextArray.push(
        thisUpgradeFixes(vulnIds, basicVulnInfo, testOptions),
      );

      // Finally, if we have some upgrade paths that fix the same issues, suggest them as well.
      const topLevelUpgradesAlreadySuggested = new Set();
      for (const vid of vulnIds) {
        for (const topLevelPkg of upgradesByAffected[
          pkgName + '@' + basicVulnInfo[vid].version
        ] || []) {
          const setKey = `${topLevelPkg.name}\n${topLevelPkg.version}`;
          if (!topLevelUpgradesAlreadySuggested.has(setKey)) {
            topLevelUpgradesAlreadySuggested.add(setKey);
            upgradeTextArray.push(
              '  The issues above can also be fixed by upgrading top-level dependency ' +
                `${topLevelPkg.name} to ${topLevelPkg.version}`,
            );
          }
        }
      }
    }
  }

  return upgradeTextArray;
}

function constructUnfixableText(
  unresolved: IssueData[],
  basicVulnInfo: Record<string, BasicVulnInfo>,
  testOptions: TestOptions,
) {
  if (!(unresolved.length > 0)) {
    return [];
  }
  const unfixableIssuesTextArray = [
    chalk.bold('\nIssues with no direct upgrade or patch:'),
  ];
  for (const issue of unresolved) {
    const issueInfo = basicVulnInfo[issue.id];
    if (!issueInfo) {
      // basicVulnInfo only contains issues with the specified severity levels
      continue;
    }

    const extraInfo =
      issue.fixedIn && issue.fixedIn.length
        ? `\n    This issue was fixed in versions: ${chalk.bold(
            issue.fixedIn.join(', '),
          )}`
        : '\n    No upgrade or patch available';
    unfixableIssuesTextArray.push(
      formatIssue(
        issue.id,
        issue.title,
        issue.severity,
        issue.isNew,
        `${issue.packageName}@${issue.version}`,
        issueInfo.paths,
        testOptions,
        issueInfo.note,
        issueInfo.originalSeverity,
        [],
        issue.reachability,
      ) + `${extraInfo}`,
    );
  }

  if (unfixableIssuesTextArray.length === 1) {
    // seems we still only have
    // the initial section title, so nothing to return
    return [];
  }

  return unfixableIssuesTextArray;
}

export function printPath(path: string[], slice = 1) {
  return path.slice(slice).join(PATH_SEPARATOR);
}

export function formatIssue(
  id: string,
  title: string,
  severity: SEVERITY,
  isNew: boolean,
  vulnerableModule: string,
  paths: string[][],
  testOptions: TestOptions,
  note: string | false,
  originalSeverity?: SEVERITY,
  legalInstructions?: LegalInstruction[],
  reachability?: REACHABILITY,
  sampleReachablePaths?: SampleReachablePaths,
): string {
  const newBadge = isNew ? ' (new)' : '';
  const name = vulnerableModule ? ` in ${chalk.bold(vulnerableModule)}` : '';
  let legalLicenseInstructionsText;
  if (legalInstructions) {
    legalLicenseInstructionsText = formatLegalInstructions(legalInstructions);
  }
  let reachabilityText = '';
  if (reachability) {
    reachabilityText = formatReachability(reachability);
  }

  let introducedBy = '';

  if (
    testOptions.showVulnPaths === 'some' &&
    paths &&
    paths.find((p) => p.length > 1)
  ) {
    // In this mode, we show only one path by default, for compactness
    const pathStr = printPath(paths[0]);
    introducedBy =
      paths.length === 1
        ? `\n    introduced by ${pathStr}`
        : `\n    introduced by ${pathStr} and ${chalk.cyanBright(
            '' + (paths.length - 1),
          )} other path(s)`;
  } else if (testOptions.showVulnPaths === 'all' && paths) {
    introducedBy =
      '\n    introduced by:' +
      paths
        .slice(0, 1000)
        .map((p) => '\n    ' + printPath(p))
        .join('');
    if (paths.length > 1000) {
      introducedBy += `\n    and ${chalk.cyanBright(
        '' + (paths.length - 1),
      )} other path(s)`;
    }
  }

  const reachableVia = formatReachablePaths(
    sampleReachablePaths,
    MAX_REACHABLE_PATHS,
    reachablePathsTemplate,
  );

  let originalSeverityStr = '';
  if (originalSeverity && originalSeverity !== severity) {
    originalSeverityStr = ` (originally ${titleCaseText(originalSeverity)})`;
  }

  return (
    colorTextBySeverity(
      severity,
      `  ${icon.ISSUE} [${titleCaseText(
        severity,
      )}${originalSeverityStr}] ${chalk.bold(title)}${newBadge}`,
    ) +
    reachabilityText +
<<<<<<< HEAD
    '\n    ' +
    `[${config.ROOT}/vuln/${id}]` +
=======
    `[${config.PUBLIC_VULN_DB_URL}/vuln/${id}]` +
>>>>>>> 204d5f57
    name +
    reachableVia +
    introducedBy +
    (legalLicenseInstructionsText
      ? `${chalk.bold(
          '\n    Legal instructions',
        )}:\n    ${legalLicenseInstructionsText}`
      : '') +
    (note ? `${chalk.bold('\n    Note')}:\n    ${note}` : '')
  );
}

function titleCaseText(text) {
  return text[0].toUpperCase() + text.slice(1);
}

function reachablePathsTemplate(
  samplePaths: string[],
  extraPathsCount: number,
): string {
  if (samplePaths.length === 0 && extraPathsCount === 0) {
    return '';
  }
  if (samplePaths.length === 0) {
    return `\n    reachable via at least ${extraPathsCount} paths`;
  }
  let reachableVia = '\n    reachable via:\n';
  for (const p of samplePaths) {
    reachableVia += `    ${p}\n`;
  }
  if (extraPathsCount > 0) {
    reachableVia += `    and at least ${chalk.cyanBright(
      '' + extraPathsCount,
    )} other path(s)`;
  }
  return reachableVia;
}<|MERGE_RESOLUTION|>--- conflicted
+++ resolved
@@ -494,12 +494,8 @@
       )}${originalSeverityStr}] ${chalk.bold(title)}${newBadge}`,
     ) +
     reachabilityText +
-<<<<<<< HEAD
     '\n    ' +
-    `[${config.ROOT}/vuln/${id}]` +
-=======
     `[${config.PUBLIC_VULN_DB_URL}/vuln/${id}]` +
->>>>>>> 204d5f57
     name +
     reachableVia +
     introducedBy +
