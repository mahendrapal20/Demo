--- conflicted
+++ resolved
@@ -131,16 +131,6 @@
       options,
     );
   }
-<<<<<<< HEAD
-=======
-  if (upgradeIssues.textArray?.length > 0) {
-    results.outputTextArray.push(upgradeIssues.textArray.join('\n'));
-    results.counts.fixableTotal += upgradeIssues.countTotal;
-    if (upgradeIssues.countBySeverity) {
-      results.counts.fixableBySeverity = upgradeIssues.countBySeverity;
-    }
-  }
->>>>>>> e93b9968
 
   let patchedIssues = {} as ConstructIssuesTextOutput;
   patchedIssues = constructPatchesText(
@@ -149,9 +139,29 @@
     options,
   );
 
-<<<<<<< HEAD
-  const unfixableIssuesTextArray = constructUnfixableText(
-=======
+  let licenseIssues = {} as ConstructIssuesTextOutput;
+  licenseIssues = constructLicenseText(basicLicenseInfo, options);
+
+  let unfixableIssues = {} as ConstructIssuesTextOutput;
+  unfixableIssues = constructUnfixableText(
+    remediationInfo.unresolved,
+    basicVulnInfo,
+    options,
+  );
+
+  if (unfixableIssues.textArray?.length > 0) {
+    results.outputTextArray.push(unfixableIssues.textArray.join('\n'));
+    results.counts.noUpgradeOrPatchCount += unfixableIssues.countTotal;
+  }
+
+  if (licenseIssues.textArray?.length > 0) {
+    results.outputTextArray.push(licenseIssues.textArray.join('\n'));
+    results.counts.licenseTotal += licenseIssues.countTotal;
+    if (licenseIssues.countBySeverity) {
+      results.counts.licenseBySeverity = licenseIssues.countBySeverity;
+    }
+  }
+
   if (patchedIssues.textArray?.length > 0) {
     results.outputTextArray.push(patchedIssues.textArray.join('\n'));
     results.counts.fixableTotal += patchedIssues.countTotal;
@@ -165,50 +175,12 @@
     }
   }
 
-  let unfixableIssues = {} as ConstructIssuesTextOutput;
-  unfixableIssues = constructUnfixableText(
->>>>>>> e93b9968
-    remediationInfo.unresolved,
-    basicVulnInfo,
-    options,
-  );
-
-<<<<<<< HEAD
-  const licenseIssuesTextArray = constructLicenseText(
-    basicLicenseInfo,
-    options,
-  );
-
-  if (unfixableIssuesTextArray.length > 0) {
-    results.push(unfixableIssuesTextArray.join('\n'));
-  }
-
-  if (licenseIssuesTextArray.length > 0) {
-    results.push(licenseIssuesTextArray.join('\n'));
-=======
-  if (unfixableIssues.textArray?.length > 0) {
-    results.outputTextArray.push(unfixableIssues.textArray.join('\n'));
-    results.counts.noUpgradeOrPatchCount += unfixableIssues.countTotal;
-  }
-
-  let licenseIssues = {} as ConstructIssuesTextOutput;
-  licenseIssues = constructLicenseText(basicLicenseInfo, options);
-
-  if (licenseIssues.textArray?.length > 0) {
-    results.outputTextArray.push(licenseIssues.textArray.join('\n'));
-    results.counts.licenseTotal += licenseIssues.countTotal;
-    if (licenseIssues.countBySeverity) {
-      results.counts.licenseBySeverity = licenseIssues.countBySeverity;
-    }
->>>>>>> e93b9968
-  }
-
-  if (patchedTextArray.length > 0) {
-    results.push(patchedTextArray.join('\n'));
-  }
-
-  if (upgradeTextArray.length > 0) {
-    results.push(upgradeTextArray.join('\n'));
+  if (upgradeIssues.textArray?.length > 0) {
+    results.outputTextArray.push(upgradeIssues.textArray.join('\n'));
+    results.counts.fixableTotal += upgradeIssues.countTotal;
+    if (upgradeIssues.countBySeverity) {
+      results.counts.fixableBySeverity = upgradeIssues.countBySeverity;
+    }
   }
 
   return results;
@@ -224,16 +196,11 @@
     return {} as ConstructIssuesTextOutput;
   }
 
-<<<<<<< HEAD
-  const licenseTextArray: string[] = [];
-  let issuesCount = 0;
-=======
   const licenseIssues: ConstructIssuesTextOutput = {
     textArray: [],
     countTotal: 0,
     countBySeverity: { low: 0, medium: 0, high: 0, critical: 0 },
   };
->>>>>>> e93b9968
 
   for (const id of Object.keys(basicLicenseInfo)) {
     const licenseText = formatIssue(
@@ -248,33 +215,25 @@
       undefined, // We can never override license rules, so no originalSeverity here
       basicLicenseInfo[id].legalInstructions,
     );
-<<<<<<< HEAD
-    licenseTextArray.push(licenseText);
-    issuesCount += 1;
-  }
-  licenseTextArray.unshift(
-    chalk.bold.green(
-      `\nLicense issues (${issuesCount} ${
-        issuesCount > 1 ? 'issues' : 'issue'
-      }):`,
-    ),
-  );
-  return licenseTextArray;
-=======
     licenseIssues.textArray.push('\n' + licenseText);
     licenseIssues.countTotal += 1;
     if (licenseIssues.countBySeverity) {
       licenseIssues.countBySeverity[basicLicenseInfo[id].severity] += 1;
     }
   }
-  licenseIssues.textArray.unshift(chalk.bold.green('\nLicense issues:'));
+  licenseIssues.textArray.unshift(
+    chalk.bold(
+      `\n\nLicense issues (${licenseIssues.countTotal} ${
+        licenseIssues.countTotal > 1 ? 'issues' : 'issue'
+      }):`,
+    ),
+  );
 
   return {
     textArray: licenseIssues.textArray,
     countTotal: licenseIssues.countTotal,
     countBySeverity: licenseIssues.countBySeverity,
   };
->>>>>>> e93b9968
 }
 
 function constructPatchesText(
@@ -289,10 +248,6 @@
   if (!(Object.keys(patches).length > 0)) {
     return {} as ConstructIssuesTextOutput;
   }
-<<<<<<< HEAD
-  const patchedTextArray: string[] = [];
-  let patchedCount = 0;
-=======
 
   const patchedIssues: ConstructIssuesTextOutput = {
     textArray: [],
@@ -300,7 +255,6 @@
     countBySeverity: { low: 0, medium: 0, high: 0, critical: 0 },
   };
 
->>>>>>> e93b9968
   for (const id of Object.keys(patches)) {
     if (!basicVulnInfo[id]) {
       continue;
@@ -325,19 +279,6 @@
       basicVulnInfo[id].note,
       basicVulnInfo[id].originalSeverity,
     );
-<<<<<<< HEAD
-    patchedTextArray.push(patchedText + thisPatchFixes);
-    patchedCount += 1;
-  }
-  patchedTextArray.unshift(
-    chalk.bold.green(
-      `\nPatchable issues (${patchedCount} ${
-        patchedCount > 1 ? 'issues' : 'issue'
-      }):`,
-    ),
-  );
-  return patchedTextArray;
-=======
     patchedIssues.textArray.push(patchedText + thisPatchFixes);
     patchedIssues.countTotal += 1;
     if (patchedIssues.countBySeverity) {
@@ -345,14 +286,19 @@
     }
   }
 
-  patchedIssues.textArray.unshift(chalk.bold.green('\nPatchable issues:'));
+  patchedIssues.textArray.unshift(
+    chalk.bold(
+      `\n\nPatchable issues (${patchedIssues.countTotal} ${
+        patchedIssues.countTotal > 1 ? 'issues' : 'issue'
+      }):`,
+    ),
+  );
 
   return {
     textArray: patchedIssues.textArray,
     countTotal: patchedIssues.countTotal,
     countBySeverity: patchedIssues.countBySeverity,
   };
->>>>>>> e93b9968
 }
 
 function thisUpgradeFixes(
@@ -390,15 +336,6 @@
         basicVulnInfo[id].sampleReachablePaths,
       ),
     );
-<<<<<<< HEAD
-}
-
-function processUpgrades(
-  sink: {
-    textArray: string[];
-    count: number;
-  },
-=======
   fixedIssues.countTotal = fixedIssues.textArray.length;
 
   Object.values(SEVERITY).forEach((severity) => {
@@ -414,17 +351,12 @@
 
 function processUpgrades(
   sink: ConstructIssuesTextOutput,
->>>>>>> e93b9968
   upgradesByDep: DependencyUpdates | DependencyPins,
   deps: string[],
   basicVulnInfo: Record<string, BasicVulnInfo>,
   testOptions: TestOptions,
 ) {
-<<<<<<< HEAD
-  sink.count = 0;
-=======
   sink.countTotal = 0;
->>>>>>> e93b9968
   for (const dep of deps) {
     const data = upgradesByDep[dep];
     const upgradeDepTo = data.upgradeTo;
@@ -433,14 +365,10 @@
     const fixesArray = thisUpgradeFixes(vulnIds, basicVulnInfo, testOptions);
     const upgradeText = `\n  Upgrade ${chalk.bold.whiteBright(
       dep,
-<<<<<<< HEAD
-    )} to ${chalk.bold.whiteBright(upgradeDepTo)} to fix ${fixesArray.length} ${
-      fixesArray.length > 1 ? 'issues' : 'issue'
-    }\n`;
-    sink.textArray.push(upgradeText + fixesArray.join('\n'));
-    sink.count += fixesArray.length;
-=======
-    )} to ${chalk.bold.whiteBright(upgradeDepTo)} to fix\n`;
+    )} to ${chalk.bold.whiteBright(upgradeDepTo)} to fix ${
+      fixesArray.countTotal
+    } ${fixesArray.countTotal > 1 ? 'issues' : 'issue'}\n`;
+
     sink.textArray.push(upgradeText + fixesArray.textArray.join('\n'));
     sink.countTotal += fixesArray.countTotal;
     if (fixesArray.countBySeverity) {
@@ -452,7 +380,6 @@
         },
       );
     }
->>>>>>> e93b9968
   }
 }
 
@@ -467,16 +394,10 @@
     return {} as ConstructIssuesTextOutput;
   }
 
-<<<<<<< HEAD
-  const upgradeIssues: { textArray: string[]; count: number } = {
-    textArray: [],
-    count: 0,
-=======
   const upgradeIssues: ConstructIssuesTextOutput = {
     textArray: [],
     countTotal: 0,
     countBySeverity: { low: 0, medium: 0, high: 0, critical: 0 },
->>>>>>> e93b9968
   };
   processUpgrades(
     upgradeIssues,
@@ -486,24 +407,18 @@
     testOptions,
   );
   upgradeIssues.textArray.unshift(
-<<<<<<< HEAD
-    chalk.bold.green(
-      `\nIssues to fix by upgrading (${upgradeIssues.count} ${
-        upgradeIssues.count > 1 ? 'issues' : 'issue'
+    chalk.bold(
+      `\n\nIssues to fix by upgrading (${upgradeIssues.countTotal} ${
+        upgradeIssues.countTotal > 1 ? 'issues' : 'issue'
       }):`,
     ),
   );
 
-  return upgradeIssues.textArray;
-=======
-    chalk.bold.green('\n\nIssues to fix by upgrading:'),
-  );
   return {
     textArray: upgradeIssues.textArray,
     countTotal: upgradeIssues.countTotal,
     countBySeverity: upgradeIssues.countBySeverity,
   };
->>>>>>> e93b9968
 }
 
 function constructPinText(
@@ -516,20 +431,13 @@
     return {} as ConstructIssuesTextOutput;
   }
 
-<<<<<<< HEAD
-=======
   const upgradeIssues: ConstructIssuesTextOutput = {
     textArray: [],
     countTotal: 0,
     countBySeverity: { low: 0, medium: 0, high: 0, critical: 0 },
   };
 
->>>>>>> e93b9968
   // First, direct upgrades
-  const upgradeIssues: { textArray: string[]; count: number } = {
-    textArray: [],
-    count: 0,
-  };
   const upgradeables = Object.keys(pins).filter(
     (name) => !pins[name].isTransitive,
   );
@@ -554,14 +462,9 @@
       const fixesArray = thisUpgradeFixes(vulnIds, basicVulnInfo, testOptions);
       const upgradeText = `\n  Pin ${chalk.bold.whiteBright(
         pkgName,
-<<<<<<< HEAD
       )} to ${chalk.bold.whiteBright(upgradeDepTo)} to fix ${
-        fixesArray.length
-      } ${fixesArray.length > 1 ? 'issues' : 'issue'}`;
-      upgradeIssues.textArray.push(upgradeText);
-      upgradeIssues.textArray.push(fixesArray.join('\n'));
-=======
-      )} to ${chalk.bold.whiteBright(upgradeDepTo)} to fix`;
+        fixesArray.countTotal
+      } ${fixesArray.countTotal > 1 ? 'issues' : 'issue'}`;
       upgradeIssues.textArray.push(upgradeText);
       upgradeIssues.textArray.push(fixesArray.textArray.join('\n'));
       upgradeIssues.countTotal += fixesArray.countTotal;
@@ -574,7 +477,6 @@
           },
         );
       }
->>>>>>> e93b9968
 
       // Finally, if we have some upgrade paths that fix the same issues, suggest them as well.
       const topLevelUpgradesAlreadySuggested = new Set();
@@ -595,17 +497,11 @@
     }
   }
   upgradeIssues.textArray.unshift(
-<<<<<<< HEAD
-    chalk.bold.green(
-      `\nIssues to fix by upgrading dependencies (${upgradeIssues.count} ${
-        upgradeIssues.count > 1 ? 'issues' : 'issue'
-      }):`,
+    chalk.bold(
+      `\n\nIssues to fix by upgrading dependencies (${
+        upgradeIssues.countTotal
+      } ${upgradeIssues.countTotal > 1 ? 'issues' : 'issue'}):`,
     ),
-  );
-
-  return upgradeIssues.textArray;
-=======
-    chalk.bold.green('\n\nIssues to fix by upgrading dependencies:'),
   );
 
   return {
@@ -613,7 +509,6 @@
     countTotal: upgradeIssues.countTotal,
     countBySeverity: upgradeIssues.countBySeverity,
   };
->>>>>>> e93b9968
 }
 
 function constructUnfixableText(
@@ -625,10 +520,7 @@
     return {} as ConstructIssuesTextOutput;
   }
   const unfixableIssuesTextArray: string[] = [];
-<<<<<<< HEAD
-=======
   let unfixableCount = 0;
->>>>>>> e93b9968
   for (const issue of unresolved) {
     const issueInfo = basicVulnInfo[issue.id];
     if (!issueInfo) {
@@ -661,15 +553,11 @@
   }
 
   unfixableIssuesTextArray.unshift(
-<<<<<<< HEAD
-    chalk.bold.white(
-      `\nIssues with no direct upgrade or patch (${
-        unfixableIssuesTextArray.length
-      } ${unfixableIssuesTextArray.length > 1 ? 'issues' : 'issue'}):`,
+    chalk.bold(
+      `\n\nIssues with no direct upgrade or patch (${unfixableCount} ${
+        unfixableCount > 1 ? 'issues' : 'issue'
+      }):`,
     ),
-=======
-    chalk.bold.white('\nIssues with no direct upgrade or patch:'),
->>>>>>> e93b9968
   );
 
   if (unfixableIssuesTextArray.length === 1) {
