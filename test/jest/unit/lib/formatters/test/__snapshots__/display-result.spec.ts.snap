// Jest Snapshot v1, https://goo.gl/fbAQLP

exports[`displayResult Docker test result 1`] = `
"
Testing src...

✗ High severity vulnerability found in musl
  Description: Out-of-bounds Write
  Info: [URL]
  Introduced through: meta-common-packages@meta
  From: meta-common-packages@meta > musl@1.1.19-r10
  Fixed in: 1.1.19-r11

✗ High severity vulnerability found in expat
  Description: XML External Entity (XXE) Injection
  Info: [URL]
  Introduced through: expat@2.2.5-r0, .python-rundeps@0, git@2.18.2-r0
  From: expat@2.2.5-r0
  From: .python-rundeps@0 > expat@2.2.5-r0
  From: git@2.18.2-r0 > expat@2.2.5-r0
  Remediation:
    Upgrade direct dependency expat@2.2.5-r0 to expat@2.2.7-r0 (triggers upgrades to expat@2.2.7-r0)
    Some paths have no direct dependency upgrade that can address this issue.
  Fixed in: 2.2.7-r0

✗ High severity vulnerability found in expat
  Description: XML External Entity (XXE) Injection
  Info: [URL]
  Introduced through: expat@2.2.5-r0, .python-rundeps@0, git@2.18.2-r0
  From: expat@2.2.5-r0
  From: .python-rundeps@0 > expat@2.2.5-r0
  From: git@2.18.2-r0 > expat@2.2.5-r0
  Remediation:
    Upgrade direct dependency expat@2.2.5-r0 to expat@2.2.7-r1 (triggers upgrades to expat@2.2.7-r1)
    Some paths have no direct dependency upgrade that can address this issue.
  Fixed in: 2.2.7-r1



Organization:      gitphill
Package manager:   undefined
Docker image:      src
Licenses:          enabled

Tested 40 dependencies for known issues, found 3 issues.

Tip: Detected multiple supported manifests (3), use --all-projects to scan all of them at once.

Snyk wasn’t able to auto detect the base image, use \`--file\` option to get base image remediation advice.
Example: $ snyk container test src --file=path/to/Dockerfile

To remove this message in the future, please run \`snyk config set disableSuggestions=true\`"
`;

exports[`displayResult Docker test result no file path and base image auto detected 1`] = `
"
Testing src...

✗ High severity vulnerability found in musl
  Description: Out-of-bounds Write
  Info: [URL]
  Introduced through: meta-common-packages@meta
  From: meta-common-packages@meta > musl@1.1.19-r10
  Fixed in: 1.1.19-r11

✗ High severity vulnerability found in expat
  Description: XML External Entity (XXE) Injection
  Info: [URL]
  Introduced through: expat@2.2.5-r0, .python-rundeps@0, git@2.18.2-r0
  From: expat@2.2.5-r0
  From: .python-rundeps@0 > expat@2.2.5-r0
  From: git@2.18.2-r0 > expat@2.2.5-r0
  Remediation:
    Upgrade direct dependency expat@2.2.5-r0 to expat@2.2.7-r0 (triggers upgrades to expat@2.2.7-r0)
    Some paths have no direct dependency upgrade that can address this issue.
  Fixed in: 2.2.7-r0

✗ High severity vulnerability found in expat
  Description: XML External Entity (XXE) Injection
  Info: [URL]
  Introduced through: expat@2.2.5-r0, .python-rundeps@0, git@2.18.2-r0
  From: expat@2.2.5-r0
  From: .python-rundeps@0 > expat@2.2.5-r0
  From: git@2.18.2-r0 > expat@2.2.5-r0
  Remediation:
    Upgrade direct dependency expat@2.2.5-r0 to expat@2.2.7-r1 (triggers upgrades to expat@2.2.7-r1)
    Some paths have no direct dependency upgrade that can address this issue.
  Fixed in: 2.2.7-r1



Organization:      gitphill
Package manager:   undefined
Docker image:      src
Base image:        base Image
Licenses:          enabled

Tested 40 dependencies for known issues, found 3 issues.

Tip: Detected multiple supported manifests (3), use --all-projects to scan all of them at once."
`;

exports[`displayResult Docker test result with base image name not found warning 1`] = `
"
Testing alpine:latest...

✗ High severity vulnerability found in musl
  Description: Out-of-bounds Write
  Info: [URL]
  Introduced through: meta-common-packages@meta
  From: meta-common-packages@meta > musl@1.1.19-r10
  Fixed in: 1.1.19-r11



Organization:      test-organization
Package manager:   apk
Target file:       Dockerfile
Project name:      alpine
Docker image:      alpine:latest
Platform:          linux/amd64
Licenses:          enabled

Tested 40 dependencies for known issues, found 1 issue.

Tip: Detected multiple supported manifests (1), use --all-projects to scan all of them at once.

Warning: Unable to analyse Dockerfile provided through \`--file\`.
         Dockerfile must begin with a FROM instruction. This may be after parser directives, comments, and globally scoped ARGs.

Pro tip: use \`--exclude-base-image-vulns\` to exclude from display Docker base image vulnerabilities.

To remove this message in the future, please run \`snyk config set disableSuggestions=true\`"
`;

exports[`displayResult Docker test result with base image non resolvable warning 1`] = `
"
Testing alpine:latest...

✗ High severity vulnerability found in musl
  Description: Out-of-bounds Write
  Info: [URL]
  Introduced through: meta-common-packages@meta
  From: meta-common-packages@meta > musl@1.1.19-r10
  Fixed in: 1.1.19-r11



Organization:      test-organization
Package manager:   apk
Target file:       Dockerfile
Project name:      alpine
Docker image:      alpine:latest
Platform:          linux/amd64
Licenses:          enabled

Tested 40 dependencies for known issues, found 1 issue.

Tip: Detected multiple supported manifests (1), use --all-projects to scan all of them at once.

Warning: Unable to analyse Dockerfile provided through \`--file\`.
         Dockerfile must have default values for all ARG instructions.

Pro tip: use \`--exclude-base-image-vulns\` to exclude from display Docker base image vulnerabilities.

To remove this message in the future, please run \`snyk config set disableSuggestions=true\`"
`;

exports[`displayResult Docker test result with remediation advice 1`] = `
"
Testing src...

✗ High severity vulnerability found in musl
  Description: Out-of-bounds Write
  Info: [URL]
  Introduced through: meta-common-packages@meta
  From: meta-common-packages@meta > musl@1.1.19-r10
  Fixed in: 1.1.19-r11

✗ High severity vulnerability found in expat
  Description: XML External Entity (XXE) Injection
  Info: [URL]
  Introduced through: expat@2.2.5-r0, .python-rundeps@0, git@2.18.2-r0
  From: expat@2.2.5-r0
  From: .python-rundeps@0 > expat@2.2.5-r0
  From: git@2.18.2-r0 > expat@2.2.5-r0
  Remediation:
    Upgrade direct dependency expat@2.2.5-r0 to expat@2.2.7-r0 (triggers upgrades to expat@2.2.7-r0)
    Some paths have no direct dependency upgrade that can address this issue.
  Fixed in: 2.2.7-r0

✗ High severity vulnerability found in expat
  Description: XML External Entity (XXE) Injection
  Info: [URL]
  Introduced through: expat@2.2.5-r0, .python-rundeps@0, git@2.18.2-r0
  From: expat@2.2.5-r0
  From: .python-rundeps@0 > expat@2.2.5-r0
  From: git@2.18.2-r0 > expat@2.2.5-r0
  Remediation:
    Upgrade direct dependency expat@2.2.5-r0 to expat@2.2.7-r1 (triggers upgrades to expat@2.2.7-r1)
    Some paths have no direct dependency upgrade that can address this issue.
  Fixed in: 2.2.7-r1



Organization:      gitphill
Package manager:   undefined
Docker image:      src
Base image:        ubuntu:20.04
Licenses:          enabled

Tested 40 dependencies for known issues, found 3 issues.

Tip: Detected multiple supported manifests (3), use --all-projects to scan all of them at once.

Base Image    Vulnerabilities  Severity
ubuntu:20.04  19               0 critical, 0 high, 3 medium, 16 low

Recommendations for base image upgrade:

Major upgrades
Base Image              Vulnerabilities  Severity
ubuntu:impish-20210928  13               0 critical, 0 high, 2 medium, 11 low


Learn more: [URL]"
`;

exports[`displayResult Pip result with pins 1`] = `
"
Testing src...

Tested 2 dependencies for known issues, found 32 issues, 2 vulnerable paths.


<<<<<<< HEAD
Issues to fix by upgrading dependencies (1 issue):

  Upgrade django@1.6.1 to django@2.2.18 to fix 1 issue

  ✗ [Medium] Content Spoofing
    [URL] in django@1.6.1
=======
Issues with no direct upgrade or patch:
  ✗ Directory Traversal [Low Severity][URL] in django@1.6.1
>>>>>>> 1417fe35
    introduced by:
    django@1.6.1
  This issue was fixed in versions: 2.2.18, 3.0.12, 3.1.6


<<<<<<< HEAD
Issues with no direct upgrade or patch (1 issue):

  ✗ [Low] Directory Traversal
    [URL] in django@1.6.1
    introduced by:
    django@1.6.1
    This issue was fixed in versions: 2.2.18, 3.0.12, 3.1.6
=======
Issues to fix by upgrading dependencies:

  Upgrade django@1.6.1 to django@2.2.18 to fix
  ✗ Content Spoofing [Medium Severity][URL] in django@1.6.1
    introduced by:
    django@1.6.1
>>>>>>> 1417fe35



Organization:      lili
Package manager:   pip
Target file:       requirements.txt
Project name:      pip-app
Open source:       no
Project path:      src
Licenses:          enabled

Tip: Try \`snyk fix\` to address these issues.\`snyk fix\` is a new CLI command in that aims to automatically apply the recommended updates for supported ecosystems.
See documentation on how to enable this beta feature: https://docs.snyk.io/snyk-cli/fix-vulnerabilities-from-the-cli/automatic-remediation-with-snyk-fix#enabling-snyk-fix

Tip: Detected multiple supported manifests (3), use --all-projects to scan all of them at once."
`;

exports[`displayResult with Upgrades & Patches 1`] = `
"
Testing src...

Tested 2 dependencies for known vulnerabilities, found 4 vulnerabilities, 4 vulnerable paths.


<<<<<<< HEAD
Issues to fix by upgrading (3 issues):
=======
Patchable issues:

  Patch available for node-uuid@1.4.0
  ✗ Insecure Randomness [Low Severity (originally Medium)][URL] in node-uuid@1.4.0
    introduced by:
    node-uuid@1.4.0


Issues to fix by upgrading:
>>>>>>> 1417fe35

  Upgrade qs@0.0.6 to qs@6.0.4 to fix 3 issues

  ✗ [Low (originally High)] Prototype Override Protection Bypass
    [URL] in qs@0.0.6
    introduced by:
    qs@0.0.6

  ✗ [Low (originally High)] Denial of Service (DoS)
    [URL] in qs@0.0.6
    introduced by:
    qs@0.0.6

  ✗ [Low (originally Medium)] Denial of Service (DoS)
    [URL] in qs@0.0.6
    introduced by:
    qs@0.0.6


<<<<<<< HEAD
Patchable issues (1 issue):

  Patch available for node-uuid@1.4.0

  ✗ [Low (originally Medium)] Insecure Randomness
    [URL] in node-uuid@1.4.0
    introduced by:
    node-uuid@1.4.0


=======
>>>>>>> 1417fe35

Organization:      another-org
Package manager:   npm
Target file:       package-lock.json
Project name:      shallow-goof
Open source:       no
Project path:      src

Tip: Detected multiple supported manifests (3), use --all-projects to scan all of them at once."
`;

exports[`displayResult with license issues 1`] = `
"
Testing src...

Tested 3 dependencies for known issues, found 6 issues, 8 vulnerable paths.


<<<<<<< HEAD
Issues to fix by upgrading (7 issues):

  Upgrade rack@1.6.5 to rack@1.6.11 to fix 1 issue
=======
License issues:

  ✗ Unknown license [High Severity][URL] in rack-cache@1.1
    introduced by:
    rack-cache@1.1
    Legal instructions:
    ○ for LGPL-3.0 license: I am legal license instruction


Issues to fix by upgrading:
>>>>>>> 1417fe35

  ✗ [Medium] Cross-site Scripting (XSS)
    [URL] in rack@1.6.5
    introduced by:
    rack@1.6.5
    rack-cache@1.1 > rack@1.6.5
    rack-protection@1.5.3 > rack@1.6.5

  Upgrade rack-cache@1.1 to rack-cache@1.3.0 to fix 2 issues

  ✗ [Medium] Cross-site Scripting (XSS)
    [URL] in rack@1.6.5
    introduced by:
    rack@1.6.5
    rack-cache@1.1 > rack@1.6.5
    rack-protection@1.5.3 > rack@1.6.5

  ✗ [High] HTTP Header Caching Weakness
    [URL] in rack-cache@1.1
    introduced by:
    rack-cache@1.1

  Upgrade rack-protection@1.5.3 to rack-protection@2.0.0 to fix 4 issues

  ✗ [Low] Side-channel attack
    [URL] in rack-protection@1.5.3
    introduced by:
    rack-protection@1.5.3

  ✗ [Medium] Timing Attack
    [URL] in rack-protection@1.5.3
    introduced by:
    rack-protection@1.5.3

  ✗ [Medium] Directory Traversal
    [URL] in rack-protection@1.5.3
    introduced by:
    rack-protection@1.5.3

  ✗ [Medium] Cross-site Scripting (XSS)
    [URL] in rack@1.6.5
    introduced by:
    rack@1.6.5
    rack-cache@1.1 > rack@1.6.5
    rack-protection@1.5.3 > rack@1.6.5


<<<<<<< HEAD
License issues (1 issue):

  ✗ [High] Unknown license
    [URL] in rack-cache@1.1
    introduced by:
    rack-cache@1.1
    Legal instructions:
    ○ for LGPL-3.0 license: I am legal license instruction


=======
>>>>>>> 1417fe35

Organization:      lili2311
Package manager:   rubygems
Open source:       no
Project path:      src
Licenses:          enabled

Tip: Detected multiple supported manifests (3), use --all-projects to scan all of them at once."
`;<|MERGE_RESOLUTION|>--- conflicted
+++ resolved
@@ -233,38 +233,23 @@
 Tested 2 dependencies for known issues, found 32 issues, 2 vulnerable paths.
 
 
-<<<<<<< HEAD
+Issues with no direct upgrade or patch (1 issue):
+
+  ✗ [Low] Directory Traversal
+    [URL] in django@1.6.1
+    introduced by:
+    django@1.6.1
+    This issue was fixed in versions: 2.2.18, 3.0.12, 3.1.6
+
+
 Issues to fix by upgrading dependencies (1 issue):
 
   Upgrade django@1.6.1 to django@2.2.18 to fix 1 issue
 
   ✗ [Medium] Content Spoofing
     [URL] in django@1.6.1
-=======
-Issues with no direct upgrade or patch:
-  ✗ Directory Traversal [Low Severity][URL] in django@1.6.1
->>>>>>> 1417fe35
     introduced by:
     django@1.6.1
-  This issue was fixed in versions: 2.2.18, 3.0.12, 3.1.6
-
-
-<<<<<<< HEAD
-Issues with no direct upgrade or patch (1 issue):
-
-  ✗ [Low] Directory Traversal
-    [URL] in django@1.6.1
-    introduced by:
-    django@1.6.1
-    This issue was fixed in versions: 2.2.18, 3.0.12, 3.1.6
-=======
-Issues to fix by upgrading dependencies:
-
-  Upgrade django@1.6.1 to django@2.2.18 to fix
-  ✗ Content Spoofing [Medium Severity][URL] in django@1.6.1
-    introduced by:
-    django@1.6.1
->>>>>>> 1417fe35
 
 
 
@@ -289,19 +274,17 @@
 Tested 2 dependencies for known vulnerabilities, found 4 vulnerabilities, 4 vulnerable paths.
 
 
-<<<<<<< HEAD
+Patchable issues (1 issue):
+
+  Patch available for node-uuid@1.4.0
+
+  ✗ [Low (originally Medium)] Insecure Randomness
+    [URL] in node-uuid@1.4.0
+    introduced by:
+    node-uuid@1.4.0
+
+
 Issues to fix by upgrading (3 issues):
-=======
-Patchable issues:
-
-  Patch available for node-uuid@1.4.0
-  ✗ Insecure Randomness [Low Severity (originally Medium)][URL] in node-uuid@1.4.0
-    introduced by:
-    node-uuid@1.4.0
-
-
-Issues to fix by upgrading:
->>>>>>> 1417fe35
 
   Upgrade qs@0.0.6 to qs@6.0.4 to fix 3 issues
 
@@ -321,19 +304,6 @@
     qs@0.0.6
 
 
-<<<<<<< HEAD
-Patchable issues (1 issue):
-
-  Patch available for node-uuid@1.4.0
-
-  ✗ [Low (originally Medium)] Insecure Randomness
-    [URL] in node-uuid@1.4.0
-    introduced by:
-    node-uuid@1.4.0
-
-
-=======
->>>>>>> 1417fe35
 
 Organization:      another-org
 Package manager:   npm
@@ -352,22 +322,19 @@
 Tested 3 dependencies for known issues, found 6 issues, 8 vulnerable paths.
 
 
-<<<<<<< HEAD
-Issues to fix by upgrading (7 issues):
-
-  Upgrade rack@1.6.5 to rack@1.6.11 to fix 1 issue
-=======
-License issues:
-
-  ✗ Unknown license [High Severity][URL] in rack-cache@1.1
+License issues (1 issue):
+
+  ✗ [High] Unknown license
+    [URL] in rack-cache@1.1
     introduced by:
     rack-cache@1.1
     Legal instructions:
     ○ for LGPL-3.0 license: I am legal license instruction
 
 
-Issues to fix by upgrading:
->>>>>>> 1417fe35
+Issues to fix by upgrading (7 issues):
+
+  Upgrade rack@1.6.5 to rack@1.6.11 to fix 1 issue
 
   ✗ [Medium] Cross-site Scripting (XSS)
     [URL] in rack@1.6.5
@@ -415,19 +382,6 @@
     rack-protection@1.5.3 > rack@1.6.5
 
 
-<<<<<<< HEAD
-License issues (1 issue):
-
-  ✗ [High] Unknown license
-    [URL] in rack-cache@1.1
-    introduced by:
-    rack-cache@1.1
-    Legal instructions:
-    ○ for LGPL-3.0 license: I am legal license instruction
-
-
-=======
->>>>>>> 1417fe35
 
 Organization:      lili2311
 Package manager:   rubygems
