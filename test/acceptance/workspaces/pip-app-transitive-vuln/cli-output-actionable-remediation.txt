--- conflicted
+++ resolved
@@ -3,54 +3,33 @@
 
 Tested 6 dependencies for known vulnerabilities, found 4 vulnerabilities, 4 vulnerable paths.
 
+Issues to fix by upgrading dependencies (4 issues):
 
-Issues to fix by upgrading dependencies (2 issues):
-
-<<<<<<< HEAD
   Upgrade flask to 1.0 to fix 2 issues
 
   ✗ [High] Improper Input Validation
-    [https://security.snyk.io/vuln/SNYK-PYTHON-FLASK-42185] in flask@0.12.2
-    introduced by flask@0.12.2
+    Info: [https://security.snyk.io/vuln/SNYK-PYTHON-FLASK-42185]
+    Introduced through: flask@0.12.2
+    Introduced by: flask@0.12.2
 
   ✗ [High] Denial of Service (DOS)
-    [https://security.snyk.io/vuln/SNYK-PYTHON-FLASK-451637] in flask@0.12.2
-    introduced by flask@0.12.2
+    Info: [https://security.snyk.io/vuln/SNYK-PYTHON-FLASK-451637]
+    Introduced through: flask@0.12.2
+    Introduced by: flask@0.12.2
 
   Pin Jinja2 to 2.10.1 to fix 1 issue
 
   ✗ [Medium] Sandbox Escape
-    [https://security.snyk.io/vuln/SNYK-PYTHON-JINJA2-174126] in Jinja2@2.9.6
-    introduced by flask@0.12.2 > Jinja2@2.9.6
-
-  Pin Werkzeug to 0.15.3 to fix 1 issue
-  
-  ✗ [High] Insufficient Randomness
-    [https://security.snyk.io/vuln/SNYK-PYTHON-WERKZEUG-458931] in Werkzeug@0.12.2
-    introduced by flask@0.12.2 > Werkzeug@0.12.2
-=======
-  Upgrade flask to 1.0 to fix
-  ✗ Improper Input Validation [High Severity]
-    Info: [https://security.snyk.io/vuln/SNYK-PYTHON-FLASK-42185]
-    Introduced through: flask@0.12.2
-    Introduced by: flask@0.12.2
-  ✗ Denial of Service (DOS) [High Severity]
-    Info: [https://security.snyk.io/vuln/SNYK-PYTHON-FLASK-451637]
-    Introduced through: flask@0.12.2
-    Introduced by: flask@0.12.2
-
-  Pin Jinja2 to 2.10.1 to fix
-  ✗ Sandbox Escape [Medium Severity]
     Info: [https://security.snyk.io/vuln/SNYK-PYTHON-JINJA2-174126]
     Introduced through: Jinja2@2.9.6
     Introduced by: flask@0.12.2 > Jinja2@2.9.6
 
-  Pin Werkzeug to 0.15.3 to fix
-  ✗ Insufficient Randomness [High Severity]
+  Pin Werkzeug to 0.15.3 to fix 1 issue
+
+  ✗ [High] Insufficient Randomness
     Info: [https://security.snyk.io/vuln/SNYK-PYTHON-WERKZEUG-458931]
     Introduced through: Werkzeug@0.12.2
     Introduced by: flask@0.12.2 > Werkzeug@0.12.2
->>>>>>> 389ddd6b
 
 
 
