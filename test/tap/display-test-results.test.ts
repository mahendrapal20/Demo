--- conflicted
+++ resolved
@@ -172,11 +172,7 @@
     const { message } = error;
     t.match(
       message,
-<<<<<<< HEAD
-      `[Low (originally Medium)] Insecure Randomness\n    [${config.PUBLIC_VULN_DB_URL}/vuln/npm:node-uuid:20160328]`,
-=======
-      `[Low Severity (originally Medium)]\n    Info: [${config.PUBLIC_VULN_DB_URL}/vuln/npm:node-uuid:20160328]`,
->>>>>>> 389ddd6b
+      `[Low (originally Medium)] Insecure Randomness\n    Info: [${config.PUBLIC_VULN_DB_URL}/vuln/npm:node-uuid:20160328]`,
     );
   }
 
@@ -203,11 +199,7 @@
     t.match(message, 'Patch available for node-uuid@1.4.0');
     t.match(
       message,
-<<<<<<< HEAD
-      `[Low (originally Medium)] Insecure Randomness\n    [${config.PUBLIC_VULN_DB_URL}/vuln/npm:node-uuid:20160328]`,
-=======
-      `[Low Severity (originally Medium)]\n    Info: [${config.PUBLIC_VULN_DB_URL}/vuln/npm:node-uuid:20160328]`,
->>>>>>> 389ddd6b
+      `[Low (originally Medium)] Insecure Randomness\n    Info: [${config.PUBLIC_VULN_DB_URL}/vuln/npm:node-uuid:20160328]`,
     );
   }
 
@@ -259,11 +251,7 @@
     const { message } = error;
     t.match(
       message,
-<<<<<<< HEAD
-      `[Low (originally Medium)] Malicious Package\n    [${config.PUBLIC_VULN_DB_URL}/vuln/npm:node-uuid:20160328`,
-=======
-      `Malicious Package [Low Severity (originally Medium)]\n    Info: [${config.PUBLIC_VULN_DB_URL}/vuln/npm:node-uuid:20160328`,
->>>>>>> 389ddd6b
+      `[Low (originally Medium)] Malicious Package\n    Info: [${config.PUBLIC_VULN_DB_URL}/vuln/npm:node-uuid:20160328`,
     );
   }
 
@@ -289,11 +277,7 @@
     const { message } = error;
     t.match(
       message,
-<<<<<<< HEAD
-      `[Low] Insecure Randomness\n    [${config.PUBLIC_VULN_DB_URL}/vuln/npm:node-uuid:20160328]`,
-=======
-      `[Low Severity]\n    Info: [${config.PUBLIC_VULN_DB_URL}/vuln/npm:node-uuid:20160328]`,
->>>>>>> 389ddd6b
+      `[Low] Insecure Randomness\n    Info: [${config.PUBLIC_VULN_DB_URL}/vuln/npm:node-uuid:20160328]`,
     );
   }
 
