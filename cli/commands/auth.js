module.exports = auth;

var Promise = require('es6-promise').Promise; // jshint ignore:line
var debug = require('debug')('snyk');
var open = require('open');
var snyk = require('../../lib/');
var config = require('../../lib/config');
var request = require('../../lib/request');
var url = require('url');
var uuid = require('node-uuid');
var Spinner = require('cli-spinner').Spinner;

var apiUrl = url.parse(config.API);
var authUrl = apiUrl.protocol + '//' + apiUrl.host;

<<<<<<< HEAD
function passwordStorageService(service) {
  var key = pkg.name + ':' + service;

  var keytar = false;

  // allow for an optional dependency: keytar, since not all systems will
  // be able to build it (travis being one...)
  try {
    keytar = require('keytar');
  } catch (e) {
    var noop = function () {
      return false;
    };
    keytar = {
      getPassword: noop,
      replacePassword: noop,
    };
  }

  return {
    get: function (username) {
      debug('getting from keytar');
      return keytar.getPassword(key, username);
    },
    set: function (username, password) {
      debug('setting keytar');
      keytar.replacePassword(key, username, password);
    },
  };
}

function ask2FA(cb) {
  debug('require 2FA');
  inquirer.prompt([{
    type: 'input',
    name: 'code',
    message: 'What is your GitHub two-factor authentication code?',
    validate: validator.isNumeric,
  }, ], function (answers) {
    cb(answers.code);
=======
function githubAuth() {
  var token = uuid.v4(); // generate a random key

  var url = authUrl + '/login?token=' + token;

  var msg =
    '\nNow redirecting you to our github auth page, go ahead and log in,\n' +
    'and once the auth is complete, return to this prompt and you\'ll\n' +
    'be ready to start using snyk.\n\nIf you can\'t wait use this url:\n' +
    url + '\n';

  console.log(msg.replace(/^(.)/gm, '   $1'));

  var spinner = new Spinner('   %s  Waiting...');
  spinner.setSpinnerDelay(75);
  spinner.setSpinnerString(2);
  spinner.start();

  return new Promise(function (resolve) {
    setTimeout(function () {
      open(url);
    }, 2000);
    // start checking the token immediately in case they've already
    // opened the url manually
    resolve(testAuthComplete(token).then(function (res) {
      spinner.stop();
      // send a nl
      console.log('');
      return res;
    }));
>>>>>>> 5465569c
  });
}

function testAuthComplete(token) {
  var payload = {
    body: {
      token: token,
    },
    url: config.API + '/verify/callback',
    json: true,
    method: 'post',
  };

  return new Promise(function (resolve, reject) {
    debug(payload);
    request(payload, function (error, res, body) {
      debug(error, res.statusCode, body);
      if (error) {
        return reject(error);
      }


      if (res.statusCode !== 200) {
        var e = new Error(body.message);
        e.code = res.statusCode;
        return reject(e);
      }

      // we have success
      if (body.api) {
        return resolve({
          res: res,
          body: body,
        });
      }

      // we need to wait and poll again in a moment
      setTimeout(function () {
        resolve(testAuthComplete(token));
      }, 1000);
    });
  });
}

function verifyAPI(api) {
  var payload = {
    body: {
      api: api,
    },
    method: 'POST',
    url: config.API + '/verify/token',
    json: true,
  };

  return new Promise(function (resolve, reject) {
    request(payload, function (error, res, body) {
      if (error) {
        return reject(error);
      }

      resolve({
        res: res,
        body: body,
      });
    });
  });
}

function auth(api) {
  var promise;
  if (api) {
    // user is manually setting the API key on the CLI - let's trust them
    promise = verifyAPI(api);
  } else {
    promise = githubAuth();
  }

  return promise.then(function (data) {
    var res = data.res;
    var body = res.body;
    debug(body);

    if (res.statusCode === 200 || res.statusCode === 201) {
      snyk.config.set('api', body.api);
      return 'Your account has been authenicated. Snyk is now ready to ' +
        'be used.';
    } else if (body.message) {
      var error = new Error(body.message);
      error.code = res.statusCode;
      throw error;
    } else {
      throw new Error('Authentication failed. Please check the API ' +
        'key on https://snyk.io');
    }
  });
}<|MERGE_RESOLUTION|>--- conflicted
+++ resolved
@@ -13,48 +13,6 @@
 var apiUrl = url.parse(config.API);
 var authUrl = apiUrl.protocol + '//' + apiUrl.host;
 
-<<<<<<< HEAD
-function passwordStorageService(service) {
-  var key = pkg.name + ':' + service;
-
-  var keytar = false;
-
-  // allow for an optional dependency: keytar, since not all systems will
-  // be able to build it (travis being one...)
-  try {
-    keytar = require('keytar');
-  } catch (e) {
-    var noop = function () {
-      return false;
-    };
-    keytar = {
-      getPassword: noop,
-      replacePassword: noop,
-    };
-  }
-
-  return {
-    get: function (username) {
-      debug('getting from keytar');
-      return keytar.getPassword(key, username);
-    },
-    set: function (username, password) {
-      debug('setting keytar');
-      keytar.replacePassword(key, username, password);
-    },
-  };
-}
-
-function ask2FA(cb) {
-  debug('require 2FA');
-  inquirer.prompt([{
-    type: 'input',
-    name: 'code',
-    message: 'What is your GitHub two-factor authentication code?',
-    validate: validator.isNumeric,
-  }, ], function (answers) {
-    cb(answers.code);
-=======
 function githubAuth() {
   var token = uuid.v4(); // generate a random key
 
@@ -85,7 +43,6 @@
       console.log('');
       return res;
     }));
->>>>>>> 5465569c
   });
 }
 
