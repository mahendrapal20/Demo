module.exports = wizard;
// used for testing
module.exports.processAnswers = processAnswers;

var Promise = require('es6-promise').Promise; // jshint ignore:line

var debug = require('debug')('snyk');
var isAuthed = require('../auth').isAuthed;
var getVersion = require('../version');
var inquirer = require('inquirer');
var path = require('path');
var fs = require('then-fs');
var allPrompts = require('./prompts');
var snyk = require('../../../lib/');
var protect = require('../../../lib/protect');
var config = require('../../../lib/config');
var url = require('url');
var chalk = require('chalk');
var spinner = require('../../../lib/spinner');
var cwd = process.cwd();

function wizard(options) {
  if (!options) {
    options = {};
  }

  spinner.sticky();

  if (options['dry-run']) {
    debug('*** dry run ****');
  } else {
    debug('~~~~ LIVE RUN ~~~~');
  }

  return snyk.dotfile.load(options).catch(function (error) {
    // if we land in the catch, but we're in interactive mode, then it means
    // the file hasn't been created yet, and that's fine, so we'll resolve
    // with an empty object
    if (error.code === 'ENOENT') {
      options.newDotFile = true;
      return {};
    }

    throw error;
  }).then(function (policy) {
    return isAuthed().then(function (authed) {
      if (!authed) {
        throw new Error('Unauthorized');
      }

      var intro = __dirname + '/../../../help/wizard-intro.txt';
      return fs.readFile(intro, 'utf8').then(function (str) {
        console.log(str);
      }).then(function () {
<<<<<<< HEAD
        return new Promise(function (resolve) {
          inquirer.prompt(allPrompts.startOver(), function (answers) {
            if (!answers['misc-start-over']) {
              return resolve();
            }
=======
        var cwd = process.cwd();
        return snyk.test(cwd).then(function (res) {
          if (res.ok) {
            return 'Nothing to be done. Well done, you.';
          }
>>>>>>> 8e343f53

            options.startOver = true;
            options['ignore-policy'] = true;

            resolve();
          });
        });
<<<<<<< HEAD
      }).then(function () {
        return snyk.test(cwd, options).then(function (res) {
          var prompts = [];
          var packageFile = path.resolve(cwd, 'package.json');

          if (!res.ok) {
            var vulns = res.vulnerabilities;
            // echo out the deps + vulns found
            console.log('Tested %s dependencies for known vulnerabilities, %s',
              res.dependencyCount,
              chalk.bold.red('found ' + vulns.length + ' vulnerabilities.'));

            prompts = allPrompts.getPrompts(vulns, policy);
          } else {
            console.log(chalk.green('✓ Tested %s for known vulnerabilities, ' +
              'no vulnerabilities found.'), res.dependencyCount);
          }

          // otherwise we're fine, but we still want to ask the user
          // if they wanted to save snyk to their test process, etc.

          return fs.readFile(packageFile, 'utf8')
            .then(JSON.parse)
            .then(function (pkg) {

            prompts = prompts.concat(allPrompts.nextSteps(pkg));
            return interactive(prompts, policy, options);

          });
        });
      });
    });
  });
}


function interactive(prompts, policy, options) {
  // packageFile is repeated from above, but we kinda need it
  var packageFile = path.resolve(cwd, 'package.json');
  var pkg; // used much later on - but needed via a closure scope

  return new Promise(function (resolve) {
    debug('starting questions');
    inquirer.prompt(prompts, function (answers) {
      var tasks = {
        ignore: [],
        update: [],
        patch: [],
        skip: [],
      };

      Object.keys(answers).forEach(function (key) {
        // if we're looking at a reason, skip it
        if (key.indexOf('-reason') !== -1) {
          return;
        }

        // ignore misc questions, like "add snyk test to package?"
        if (key.indexOf('misc-') === 0) {
          return;
        }

        var answer = answers[key];
        var task = answer.choice;

        if (task === 'ignore') {
          answer.meta.reason = answers[key + '-reason'];
          tasks[task].push(answer);
        } else {
          tasks[task].push(answer.vuln);
        }
      });

      debug(tasks);

      var live = !options['dry-run'];
      var promise = protect.generatePolicy(policy, tasks, live);
      var snykVersion = '*';

      var res = promise.then(function (policy) {
        if (!live) {
          // if this was a dry run, we'll throw an error to bail out of the
          // promise chain, then in the catch, check the error.code and if
          // it matches `DRYRUN` we'll return the text and not an error
          // (which avoids the exit code 1).
          var e = new Error('This was a dry run: nothing changed');
          e.code = 'DRYRUN';
          throw e;
        }

        return snyk.dotfile.save(policy);
      })
      .then(function () {
        // re-read the package.json - because the generatePolicy can apply
        // an `npm install` which will change the deps
        return fs.readFile(packageFile, 'utf8')
          .then(JSON.parse)
          .then(function (updatedPkg) {
            pkg = updatedPkg;
          });
      })
      .then(getVersion)
      .then(function (v) {
        debug('snyk version: %s', v);
        // little hack to circumvent local testing where the version will
        // be the git branch + commit
        if (v.match(/^\d+\./) === null) {
          v = '*';
        } else {
          v = '^' + v;
        }
        snykVersion = v;
      })
      .then(function () {
        if (!answers['misc-add-test']) {
          return;
        }

        debug('adding `snyk test` to package');

        if (!pkg.scripts) {
          pkg.scripts = {};
        }

        var test = pkg.scripts.test;
        var cmd = 'snyk test';
        if (test) {
          // only add the test if it's not already in the test
          if (test.indexOf(cmd) === -1) {
            pkg.scripts.test = cmd + ' && ' + test;
          }
        } else {
          pkg.scripts.test = cmd;
        }
      })
      .then(function () {
        if (!answers['misc-add-protect']) {
          return;
        }

        debug('adding `snyk protect` to package');

        if (!pkg.scripts) {
          pkg.scripts = {};
        }

        pkg.scripts['snyk-protect'] = 'snyk protect';

        var cmd = 'npm run snyk-protect';
        var postInstall = pkg.scripts.postinstall;
        if (postInstall) {
          // only add the postinstall if it's not already in the postinstall
          if (postInstall.indexOf(cmd) === -1) {
            pkg.scripts.postinstall = cmd + '; ' + postInstall;
          }
        } else {
          pkg.scripts.postinstall = cmd;
        }

        pkg.snyk = true;
      })
      .then(function () {
        if (answers['misc-add-test'] || answers['misc-add-protect']) {
          debug('updating %s', packageFile);

          // finally, add snyk as a dependency because they'll need it
          // during the protect process
          var depLocation = 'dependencies';

          if (!pkg[depLocation]) {
            pkg[depLocation] = {};
          }

          if (!pkg[depLocation].snyk) {
            pkg[depLocation].snyk = snykVersion;
          }

          return fs.writeFile(packageFile, JSON.stringify(pkg, '', 2));
        }
      })
      .then(function () {
        debug('running monitor');
        var lbl = 'Remembering current dependencies for future ' +
          'notifications...';
        return snyk.modules(cwd)
          .then(spinner(lbl))
          .then(snyk.monitor.bind(null, {
            method: 'wizard',
          }))
          .then(spinner.clear(lbl));
      })
      .then(function (monitorRes) {
        var endpoint = url.parse(config.API);
        endpoint.pathname = '/monitor/' + monitorRes.id;

        return (options.newDotFile ?
          // if it's a newly created file
          '\nYour policy file has been created with the actions you\'ve ' +
            'selected, add it to your source control (`git add .snyk`).' :
          // otherwise we updated it
          '\nYour .snyk policy file has been successfully updated.') +
          '\n\nYou can see a snapshot of your dependencies here:\n' +
          url.format(endpoint) +
          '\n\nWe\'ll notify you when relevant new vulnerabilities are ' +
          'disclosed.';
      })
      .catch(function (error) {
        // if it's a dry run - exit with 0 status
        if (error.code === 'DRYRUN') {
          return error.message;
        }

        throw error;
      });

      resolve(res);
    });
=======
      });
    });
  });
}


function interactive(vulns, policy, options) {
  var prompts = getPrompts(vulns);
  var cwd = process.cwd();
  var packageFile = path.resolve(cwd, 'package.json');

  return fs.readFile(packageFile, 'utf8').then(JSON.parse).then(function (pkg) {
    return new Promise(function (resolve) {
      debug('starting questions');
      inquirer.prompt(prompts.concat(nextSteps(pkg)), function (answers) {
        resolve(processAnswers(answers, policy, options));
      });
    });
  });
}

function processAnswers(answers, policy, options) {
  var cwd = process.cwd();
  var packageFile = path.resolve(cwd, 'package.json');

  if (!options) {
    options = {};
  }

  var tasks = {
    ignore: [],
    update: [],
    patch: [],
    skip: [],
  };

  var pkg = {};

  Object.keys(answers).forEach(function (key) {
    // if we're looking at a reason, skip it
    if (key.indexOf('-reason') !== -1) {
      return;
    }

    // ignore misc questions, like "add snyk test to package?"
    if (key.indexOf('misc-') === 0) {
      return;
    }

    var answer = answers[key];
    var task = answer.choice;

    if (task === 'ignore') {
      answer.meta.reason = answers[key + '-reason'];
      tasks[task].push(answer);
    } else {
      tasks[task].push(answer.vuln);
    }
  });

  debug(tasks);

  var live = !options['dry-run'];
  var promise = protect.generatePolicy(policy, tasks, live);
  var snykVersion = '*';

  var res = promise.then(function (policy) {
    if (!live) {
      // if this was a dry run, we'll throw an error to bail out of the
      // promise chain, then in the catch, check the error.code and if
      // it matches `DRYRUN` we'll return the text and not an error
      // (which avoids the exit code 1).
      var e = new Error('This was a dry run: nothing changed');
      e.code = 'DRYRUN';
      throw e;
    }

    return snyk.dotfile.save(policy);
  })
  .then(function () {
    // re-read the package.json - because the generatePolicy can apply
    // an `npm install` which will change the deps
    return fs.readFile(packageFile, 'utf8')
      .then(JSON.parse)
      .then(function (updatedPkg) {
        pkg = updatedPkg;
      });
  })
  .then(getVersion)
  .then(function (v) {
    debug('snyk version: %s', v);
    // little hack to circumvent local testing where the version will
    // be the git branch + commit
    if (v.match(/^\d+\./) === null) {
      v = '*';
    } else {
      v = '^' + v;
    }
    snykVersion = v;
  })
  .then(function () {
    if (!answers['misc-add-test']) {
      return;
    }

    debug('adding `snyk test` to package');

    if (!pkg.scripts) {
      pkg.scripts = {};
    }

    var test = pkg.scripts.test;
    var cmd = 'snyk test';
    if (test) {
      // only add the test if it's not already in the test
      if (test.indexOf(cmd) === -1) {
        pkg.scripts.test = cmd + ' && ' + test;
      }
    } else {
      pkg.scripts.test = cmd;
    }
  })
  .then(function () {
    if (!answers['misc-add-protect']) {
      return;
    }

    debug('adding `snyk protect` to package');

    if (!pkg.scripts) {
      pkg.scripts = {};
    }

    pkg.scripts['snyk-protect'] = 'snyk protect';

    var cmd = 'npm run snyk-protect';
    var postInstall = pkg.scripts.postinstall;
    if (postInstall) {
      // only add the postinstall if it's not already in the postinstall
      if (postInstall.indexOf(cmd) === -1) {
        pkg.scripts.postinstall = cmd + '; ' + postInstall;
      }
    } else {
      pkg.scripts.postinstall = cmd;
    }

    pkg.snyk = true;
  })
  .then(function () {
    if (answers['misc-add-test'] || answers['misc-add-protect']) {
      debug('updating %s', packageFile);

      // finally, add snyk as a dependency because they'll need it
      // during the protect process
      var depLocation = 'dependencies';

      if (!pkg[depLocation]) {
        pkg[depLocation] = {};
      }

      if (!pkg[depLocation].snyk) {
        pkg[depLocation].snyk = snykVersion;
      }

      return fs.writeFile(packageFile, JSON.stringify(pkg, '', 2));
    }
  })
  .then(function () {
    if (answers['misc-test-no-monitor']) { // allows us to automate tests
      return {
        id: 'test'
      };
    }

    debug('running monitor');
    var lbl = 'Remembering current dependencies for future ' +
      'notifications...';
    return snyk.modules(cwd)
      .then(spinner(lbl))
      .then(snyk.monitor.bind(null, {
        method: 'wizard',
      }))
      .then(spinner.clear(lbl));
  })
  .then(function (monitorRes) {
    var endpoint = url.parse(config.API);
    endpoint.pathname = '/monitor/' + monitorRes.id;

    return (options.newDotFile ?
      // if it's a newly created file
      '\nYour policy file has been created with the actions you\'ve ' +
        'selected, add it to your source control (`git add .snyk`).' :
      // otherwise we updated it
      '\nYour .snyk policy file has been successfully updated.') +
      '\n\nYou can see a snapshot of your dependencies here:\n' +
      url.format(endpoint) +
      '\n\nWe\'ll notify you when relevant new vulnerabilities are ' +
      'disclosed.';
  })
  .catch(function (error) {
    // if it's a dry run - exit with 0 status
    if (error.code === 'DRYRUN') {
      return error.message;
    }

    throw error;
>>>>>>> 8e343f53
  });

  return res;
}<|MERGE_RESOLUTION|>--- conflicted
+++ resolved
@@ -52,19 +52,11 @@
       return fs.readFile(intro, 'utf8').then(function (str) {
         console.log(str);
       }).then(function () {
-<<<<<<< HEAD
         return new Promise(function (resolve) {
           inquirer.prompt(allPrompts.startOver(), function (answers) {
             if (!answers['misc-start-over']) {
               return resolve();
             }
-=======
-        var cwd = process.cwd();
-        return snyk.test(cwd).then(function (res) {
-          if (res.ok) {
-            return 'Nothing to be done. Well done, you.';
-          }
->>>>>>> 8e343f53
 
             options.startOver = true;
             options['ignore-policy'] = true;
@@ -72,7 +64,6 @@
             resolve();
           });
         });
-<<<<<<< HEAD
       }).then(function () {
         return snyk.test(cwd, options).then(function (res) {
           var prompts = [];
@@ -108,206 +99,11 @@
   });
 }
 
-
 function interactive(prompts, policy, options) {
-  // packageFile is repeated from above, but we kinda need it
-  var packageFile = path.resolve(cwd, 'package.json');
-  var pkg; // used much later on - but needed via a closure scope
-
   return new Promise(function (resolve) {
     debug('starting questions');
     inquirer.prompt(prompts, function (answers) {
-      var tasks = {
-        ignore: [],
-        update: [],
-        patch: [],
-        skip: [],
-      };
-
-      Object.keys(answers).forEach(function (key) {
-        // if we're looking at a reason, skip it
-        if (key.indexOf('-reason') !== -1) {
-          return;
-        }
-
-        // ignore misc questions, like "add snyk test to package?"
-        if (key.indexOf('misc-') === 0) {
-          return;
-        }
-
-        var answer = answers[key];
-        var task = answer.choice;
-
-        if (task === 'ignore') {
-          answer.meta.reason = answers[key + '-reason'];
-          tasks[task].push(answer);
-        } else {
-          tasks[task].push(answer.vuln);
-        }
-      });
-
-      debug(tasks);
-
-      var live = !options['dry-run'];
-      var promise = protect.generatePolicy(policy, tasks, live);
-      var snykVersion = '*';
-
-      var res = promise.then(function (policy) {
-        if (!live) {
-          // if this was a dry run, we'll throw an error to bail out of the
-          // promise chain, then in the catch, check the error.code and if
-          // it matches `DRYRUN` we'll return the text and not an error
-          // (which avoids the exit code 1).
-          var e = new Error('This was a dry run: nothing changed');
-          e.code = 'DRYRUN';
-          throw e;
-        }
-
-        return snyk.dotfile.save(policy);
-      })
-      .then(function () {
-        // re-read the package.json - because the generatePolicy can apply
-        // an `npm install` which will change the deps
-        return fs.readFile(packageFile, 'utf8')
-          .then(JSON.parse)
-          .then(function (updatedPkg) {
-            pkg = updatedPkg;
-          });
-      })
-      .then(getVersion)
-      .then(function (v) {
-        debug('snyk version: %s', v);
-        // little hack to circumvent local testing where the version will
-        // be the git branch + commit
-        if (v.match(/^\d+\./) === null) {
-          v = '*';
-        } else {
-          v = '^' + v;
-        }
-        snykVersion = v;
-      })
-      .then(function () {
-        if (!answers['misc-add-test']) {
-          return;
-        }
-
-        debug('adding `snyk test` to package');
-
-        if (!pkg.scripts) {
-          pkg.scripts = {};
-        }
-
-        var test = pkg.scripts.test;
-        var cmd = 'snyk test';
-        if (test) {
-          // only add the test if it's not already in the test
-          if (test.indexOf(cmd) === -1) {
-            pkg.scripts.test = cmd + ' && ' + test;
-          }
-        } else {
-          pkg.scripts.test = cmd;
-        }
-      })
-      .then(function () {
-        if (!answers['misc-add-protect']) {
-          return;
-        }
-
-        debug('adding `snyk protect` to package');
-
-        if (!pkg.scripts) {
-          pkg.scripts = {};
-        }
-
-        pkg.scripts['snyk-protect'] = 'snyk protect';
-
-        var cmd = 'npm run snyk-protect';
-        var postInstall = pkg.scripts.postinstall;
-        if (postInstall) {
-          // only add the postinstall if it's not already in the postinstall
-          if (postInstall.indexOf(cmd) === -1) {
-            pkg.scripts.postinstall = cmd + '; ' + postInstall;
-          }
-        } else {
-          pkg.scripts.postinstall = cmd;
-        }
-
-        pkg.snyk = true;
-      })
-      .then(function () {
-        if (answers['misc-add-test'] || answers['misc-add-protect']) {
-          debug('updating %s', packageFile);
-
-          // finally, add snyk as a dependency because they'll need it
-          // during the protect process
-          var depLocation = 'dependencies';
-
-          if (!pkg[depLocation]) {
-            pkg[depLocation] = {};
-          }
-
-          if (!pkg[depLocation].snyk) {
-            pkg[depLocation].snyk = snykVersion;
-          }
-
-          return fs.writeFile(packageFile, JSON.stringify(pkg, '', 2));
-        }
-      })
-      .then(function () {
-        debug('running monitor');
-        var lbl = 'Remembering current dependencies for future ' +
-          'notifications...';
-        return snyk.modules(cwd)
-          .then(spinner(lbl))
-          .then(snyk.monitor.bind(null, {
-            method: 'wizard',
-          }))
-          .then(spinner.clear(lbl));
-      })
-      .then(function (monitorRes) {
-        var endpoint = url.parse(config.API);
-        endpoint.pathname = '/monitor/' + monitorRes.id;
-
-        return (options.newDotFile ?
-          // if it's a newly created file
-          '\nYour policy file has been created with the actions you\'ve ' +
-            'selected, add it to your source control (`git add .snyk`).' :
-          // otherwise we updated it
-          '\nYour .snyk policy file has been successfully updated.') +
-          '\n\nYou can see a snapshot of your dependencies here:\n' +
-          url.format(endpoint) +
-          '\n\nWe\'ll notify you when relevant new vulnerabilities are ' +
-          'disclosed.';
-      })
-      .catch(function (error) {
-        // if it's a dry run - exit with 0 status
-        if (error.code === 'DRYRUN') {
-          return error.message;
-        }
-
-        throw error;
-      });
-
-      resolve(res);
-    });
-=======
-      });
-    });
-  });
-}
-
-
-function interactive(vulns, policy, options) {
-  var prompts = getPrompts(vulns);
-  var cwd = process.cwd();
-  var packageFile = path.resolve(cwd, 'package.json');
-
-  return fs.readFile(packageFile, 'utf8').then(JSON.parse).then(function (pkg) {
-    return new Promise(function (resolve) {
-      debug('starting questions');
-      inquirer.prompt(prompts.concat(nextSteps(pkg)), function (answers) {
-        resolve(processAnswers(answers, policy, options));
-      });
+      resolve(processAnswers(answers, policy, options));
     });
   });
 }
@@ -497,7 +293,6 @@
     }
 
     throw error;
->>>>>>> 8e343f53
   });
 
   return res;
