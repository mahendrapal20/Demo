--- conflicted
+++ resolved
@@ -23,15 +23,14 @@
       }
     }
 
-<<<<<<< HEAD
     var summary = 'Tested ';
     if (res.dependencyCount) {
       summary += res.dependencyCount + ' dependencies';
-=======
+    }
+
     var msg = 'Tested ';
     if (res.hasOwnProperty('dependencyCount')) {
       msg += res.dependencyCount + ' dependencies';
->>>>>>> 4e2a8245
     } else {
       summary += path;
     }
@@ -42,20 +41,12 @@
       return summary;
     }
 
-<<<<<<< HEAD
     var vulnLength = res.vulnerabilities.length;
     summary = summary + ', ' + chalk.red.bold('found ' + vulnLength);
     if (res.vulnerabilities.length === 1) {
       summary += chalk.red.bold(' vulnerability.');
     } else {
       summary += chalk.red.bold(' vulnerabilities.');
-=======
-    msg = msg + ', found ' + res.vulnerabilities.length;
-    if (res.vulnerabilities.length === 1) {
-      msg += ' vulnerability.\n\n';
-    } else {
-      msg += ' vulnerabilities.\n\n';
->>>>>>> 4e2a8245
     }
 
     throw new Error(res.vulnerabilities.map(function (vuln) {
