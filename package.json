{
  "name": "snyk",
  "description": "snyk library and cli utility",
  "main": "lib/index.js",
  "directories": {
    "test": "test"
  },
  "bin": {
    "snyk": "./cli/index.js"
  },
  "scripts": {
    "lint": "jscs cli/*.js cli/**/*.js lib/*.js -v",
    "test": "npm run lint && tap test/*.test.js --cov --timeout=60 && node cli/index.js test > /dev/null",
    "cover": "tap test/*.test.js --cov --coverage-report=lcov",
    "watch": "nodemon -q -x 'for FILE in test/*.test.js; do echo $FILE; tape $FILE | tap-spec; if [ $? -ne 0 ]; then exit 1; fi; done'",
    "semantic-release": "semantic-release pre && npm publish && semantic-release post",
    "snyk-protect": "node cli/index.js protect",
    "cover": "tap test/*.test.js --cov --coverage-report=lcov",
    "postinstall": "npm run snyk-protect"
  },
  "keywords": [
    "security",
    "snyk"
  ],
  "author": "Remy Sharp",
  "license": "Apache-2.0",
  "dependencies": {
    "abbrev": "^1.0.7",
    "chalk": "^1.1.1",
    "configstore": "^1.2.0",
    "debug": "^2.2.0",
    "es6-promise": "^3.0.2",
    "inquirer": "^0.11.0",
    "js-yaml": "^3.4.2",
    "lodash": "^3.10.1",
    "node-uuid": "^1.4.3",
    "open": "^0.0.5",
    "os-name": "^1.0.3",
    "promise": "^7.0.3",
    "request": "^2.60.0",
    "semver": "^5.1.0",
    "snyk-config": "^1.0.0",
<<<<<<< HEAD
    "snyk-module": "^1.0.1",
    "snyk-resolve": "^1.0.0",
    "snyk-resolve-deps": "^1.1.4",
=======
    "snyk-module": "^1.1.0",
>>>>>>> 4116111e
    "tempfile": "^1.1.1",
    "then-fs": "^2.0.0",
    "undefsafe": "0.0.3",
    "update-notifier": "^0.5.0",
    "url": "^0.11.0",
    "validator": "^4.0.5"
  },
  "devDependencies": {
    "@snyk/registry": "2.25.0",
    "babel": "^5.8.29",
    "istanbul": "^0.4.0",
    "jscs": "^2.0.0",
    "nodemon": "^1.3.7",
    "proxyquire": "^1.7.3",
    "semantic-release": "^4.3.5",
    "sinon": "^1.17.2",
    "tap": "^5.2.0",
    "tape": "^4.0.0"
  },
  "repository": {
    "type": "git",
    "url": "https://github.com/Snyk/snyk.git"
  },
  "snyk": true
}<|MERGE_RESOLUTION|>--- conflicted
+++ resolved
@@ -40,13 +40,9 @@
     "request": "^2.60.0",
     "semver": "^5.1.0",
     "snyk-config": "^1.0.0",
-<<<<<<< HEAD
-    "snyk-module": "^1.0.1",
+    "snyk-module": "^1.1.0",
     "snyk-resolve": "^1.0.0",
     "snyk-resolve-deps": "^1.1.4",
-=======
-    "snyk-module": "^1.1.0",
->>>>>>> 4116111e
     "tempfile": "^1.1.1",
     "then-fs": "^2.0.0",
     "undefsafe": "0.0.3",
