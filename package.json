{
  "name": "snyk",
  "description": "snyk library and cli utility",
  "main": "lib/index.js",
  "directories": {
    "test": "test"
  },
  "bin": {
    "snyk": "./cli/index.js"
  },
  "scripts": {
    "travis-coverage": "node_modules/tap/node_modules/.bin/nyc report --reporter=text-lcov | node_modules/tap/node_modules/.bin/coveralls",
    "coverage": "tap --cov --coverage-report=lcov test/*.test.js",
    "tap": "COVERALLS_REPO_TOKEN=0 tap --timeout=60 --cov --coverage-report=text-summary test/*.test.js",
    "test": "npm run check-tests && npm run lint && npm run tap && node cli/index.js test -q",
    "test:babel": "babel test/*.test.js -d . && COVERALLS_REPO_TOKEN=0 tap --nyc-arg=--require --nyc-arg=babel-polyfill --timeout=60 --cov --coverage-report=text-summary test/*.test.js",
    "lint": "jscs cli/*.js cli/**/*.js lib/*.js -v",
    "check-tests": "! grep 'test\\.only' test/*.test.js -n",
    "semantic-release": "semantic-release pre && npm publish && semantic-release post"
  },
  "keywords": [
    "security",
    "snyk"
  ],
  "author": "Remy Sharp",
  "license": "Apache-2.0",
  "dependencies": {
    "abbrev": "^1.0.7",
    "ansi-escapes": "^1.3.0",
    "chalk": "^1.1.1",
    "configstore": "^1.2.0",
    "debug": "^2.2.0",
    "es6-promise": "^3.0.2",
    "inquirer": "^0.11.0",
    "lodash": "^3.10.1",
    "node-uuid": "^1.4.3",
    "open": "^0.0.5",
    "os-name": "^1.0.3",
<<<<<<< HEAD
=======
    "snyk-recursive-readdir": "^2.0.0",
>>>>>>> 56ef30bb
    "request": "^2.60.0",
    "semver": "^5.1.0",
    "snyk-config": "1.0.1",
    "snyk-module": "1.7.0",
    "snyk-policy": "1.5.2",
    "snyk-recursive-readdir": "^2.0.0",
    "snyk-resolve": "1.0.0",
    "snyk-resolve-deps": "1.7.0",
    "snyk-tree": "^1.0.0",
    "snyk-try-require": "^1.0.0",
    "tempfile": "^1.1.1",
    "then-fs": "^2.0.0",
    "undefsafe": "0.0.3",
    "update-notifier": "^0.5.0",
    "url": "^0.11.0"
  },
  "devDependencies": {
    "babel-cli": "^6.7.7",
    "babel-polyfill": "^6.7.4",
    "babel-preset-es2015": "^6.6.0",
    "babel-preset-stage-3": "^6.5.0",
    "jscs": "^2.0.0",
    "proxyquire": "^1.7.4",
    "restify": "^4.1.1",
    "semantic-release": "^4.3.5",
    "sinon": "^1.17.2",
    "tap": "^5.7.1",
    "tap-only": "0.0.5",
    "tape": "^4.0.0"
  },
  "repository": {
    "type": "git",
    "url": "https://github.com/Snyk/snyk.git"
  },
  "snyk": true
}<|MERGE_RESOLUTION|>--- conflicted
+++ resolved
@@ -36,10 +36,7 @@
     "node-uuid": "^1.4.3",
     "open": "^0.0.5",
     "os-name": "^1.0.3",
-<<<<<<< HEAD
-=======
     "snyk-recursive-readdir": "^2.0.0",
->>>>>>> 56ef30bb
     "request": "^2.60.0",
     "semver": "^5.1.0",
     "snyk-config": "1.0.1",
